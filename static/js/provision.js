/* This Source Code Form is subject to the terms of the Mozilla Public
 * License, v. 2.0. If a copy of the MPL was not distributed with this
 * file, You can obtain one at http://mozilla.org/MPL/2.0/. */

(function () {
  "use strict";

  function xhr(type, url, contentType, callback, data, csrf) {
    var req;

    function stateChange() {
      try {
        if (req.readyState === 4) {
          callback(req.responseText, req.status);
        }
      } catch (e) {}
    }

    function getRequest() {
<<<<<<< HEAD
      // From http://blogs.msdn.com/b/ie/archive/2011/08/31
      //                  /browsing-without-plug-ins.aspx
      // Best Practice: Use Native XHR, if available
=======
      // Best Practice: Use Native XHR, if available
      // blogs.msdn.com/b/ie/archive/2011/08/31/browsing-without-plug-ins.aspx
>>>>>>> 097ccd36
      if (window.XMLHttpRequest) {
        return new XMLHttpRequest();
      } else if (window.ActiveXObject) {
        return new window.ActiveXObject('Microsoft.XMLHTTP');
      }
      return false;
    }

    req = getRequest();
    if (req) {
      req.onreadystatechange = stateChange;

      req.open(type, url, true);
      req.setRequestHeader('X-Requested-With', 'XMLHttpRequest');
      if (csrf) {
        req.setRequestHeader('X-CSRF-Token', csrf);
      }

      if (data) {
        req.setRequestHeader('Content-type', contentType);
      }

      req.setRequestHeader('Accept', 'application/json;text/plain');

      req.send(data || null);
    }
  }

  function request(options) {
    xhr(options.method, options.url, "application/json",
        function (responseText, status) {
        if (status >= 200 && status < 300) {
          var respData = responseText;
          try {
            respData = JSON.parse(respData);
          } catch (ohWell) {}

          options.success(respData);
        } else {
          options.error({ status: status, responseText: responseText });
        }
      }, JSON.stringify(options.data), options.csrf);
  }

  function GET(options) {
    options.method = 'GET';
    request(options);
  }

  function POST(options) {
    options.method = 'POST';
    request(options);
  }

  function withProvenEmail(email, callback) {
    GET({
      url: "/session",
      success: function (r) {
        if (r.proven === email) {
          callback(r.csrf);
        } else {
          navigator.id.raiseProvisioningFailure();
        }
      },
      error: function () {
        navigator.id.raiseProvisioningFailure();
      }
    });
  }


  navigator.id.beginProvisioning(function (email, duration) {
    withProvenEmail(email, function (csrf) {
      navigator.id.genKeyPair(function (pubkey) {
        POST({
          url: '/provision/certify',
          data: {
            pubkey: pubkey,
            duration: duration,
            email: email
          },
          csrf: csrf,
          success: function (r) {
            // all done!  woo!
            navigator.id.registerCertificate(r.cert);
          },
          error: function () {
            navigator.id.raiseProvisioningFailure();
          }
        });
      });
    });
  });

})();
<|MERGE_RESOLUTION|>--- conflicted
+++ resolved
@@ -17,14 +17,8 @@
     }
 
     function getRequest() {
-<<<<<<< HEAD
-      // From http://blogs.msdn.com/b/ie/archive/2011/08/31
-      //                  /browsing-without-plug-ins.aspx
-      // Best Practice: Use Native XHR, if available
-=======
       // Best Practice: Use Native XHR, if available
       // blogs.msdn.com/b/ie/archive/2011/08/31/browsing-without-plug-ins.aspx
->>>>>>> 097ccd36
       if (window.XMLHttpRequest) {
         return new XMLHttpRequest();
       } else if (window.ActiveXObject) {
