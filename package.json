--- conflicted
+++ resolved
@@ -10,13 +10,8 @@
   "author": "Dan Callahan <dan.callahan@gmail.com>",
   "license": "MPL 2.0",
   "scripts": {
-<<<<<<< HEAD
-    "start":  "node ./server.js --shim",
+    "start":  "node ./server.js --issuer=gmail.com",
     "test": "mocha --check-leaks --globals sPaddedMessageHex"
-=======
-    "start":  "node ./server.js --issuer=gmail.com",
-    "test": "mocha --check-leaks --recursive ./test/"
->>>>>>> 54724351
   },
   "dependencies": {
     "client-sessions": "~0.3.0",
